--- conflicted
+++ resolved
@@ -61,15 +61,9 @@
         if run_from_scratch or upsert:  # index the entire repo
             get_logger().info('Indexing the entire repo...')
 
-<<<<<<< HEAD
-            logging.info('Getting issues...')
+            get_logger().info('Getting issues...')
             issues = self.git_provider.get_repo_issues(repo_obj)
-            logging.info('Done')
-=======
-            get_logger().info('Getting issues...')
-            issues = list(repo_obj.get_issues(state='all'))
             get_logger().info('Done')
->>>>>>> bce2262d
             self._update_index_with_issues(issues, repo_name_for_index, upsert=upsert)
         else:  # update index if needed
             pinecone_index = pinecone.Index(index_name=index_name)
@@ -103,15 +97,9 @@
                 get_logger().info('No new issues to update')
 
     async def run(self):
-<<<<<<< HEAD
-        logging.info('Getting issue...')
+        get_logger().info('Getting issue...')
         workspace_slug, repo_name, original_issue_number = self.git_provider._parse_issue_url(self.issue_url.split('=')[-1])
         issue_main = self.git_provider.get_issue(workspace_slug, repo_name, original_issue_number)
-=======
-        get_logger().info('Getting issue...')
-        repo_name, original_issue_number = self.git_provider._parse_issue_url(self.issue_url.split('=')[-1])
-        issue_main = self.git_provider.repo_obj.get_issue(original_issue_number)
->>>>>>> bce2262d
         issue_str, comments, number = self._process_issue(issue_main)
         openai.api_key = get_settings().openai.key
         get_logger().info('Done')
@@ -148,15 +136,9 @@
             url = self.git_provider.get_issue_url(issue)
             similar_issues_str += f"{i + 1}. **[{title}]({url})** (score={score_list[i]})\n\n"
         if get_settings().config.publish_output:
-<<<<<<< HEAD
             response = self.git_provider.create_issue_comment(similar_issues_str, workspace_slug, repo_name, original_issue_number)
-        logging.info(similar_issues_str)
-        logging.info('Done')
-=======
-            response = issue_main.create_comment(similar_issues_str)
         get_logger().info(similar_issues_str)
         get_logger().info('Done')
->>>>>>> bce2262d
 
     def _process_issue(self, issue):
         header = issue.title
