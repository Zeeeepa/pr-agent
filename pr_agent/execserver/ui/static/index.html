--- conflicted
+++ resolved
@@ -741,7 +741,7 @@
     </div>
     
     <script src="https://cdn.jsdelivr.net/npm/bootstrap@5.3.0-alpha1/dist/js/bootstrap.bundle.min.js"></script>
-<<<<<<< HEAD
+    <script src="/js/event-system.js"></script>
     <script>
         document.addEventListener('DOMContentLoaded', function() {
             const themeToggleBtn = document.getElementById('theme-toggle');
@@ -837,9 +837,5 @@
             });
         });
     </script>
-=======
-    <script src="/js/event-system.js"></script>
-
->>>>>>> fcee8ca0
 </body>
 </html>