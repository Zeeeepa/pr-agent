<!DOCTYPE html>
<html lang="en">
<head>
    <meta charset="UTF-8">
    <meta name="viewport" content="width=device-width, initial-scale=1.0">
    <title>PR-Agent Dashboard</title>
    <link href="https://cdn.jsdelivr.net/npm/bootstrap@5.3.0-alpha1/dist/css/bootstrap.min.css" rel="stylesheet">
    <style>
        :root {
            --bg-color: #ffffff;
            --text-color: #212529;
            --card-bg: #ffffff;
            --card-header-bg: #f8f9fa;
            --border-color: #dee2e6;
            --chat-ai-bg: #f8f9fa;
            --chat-user-bg: #e9ecef;
            --primary-color: #0d6efd;
            --success-color: #28a745;
            --danger-color: #dc3545;
            --secondary-color: #6c757d;
            --info-color: #0dcaf0;
            --warning-color: #ffc107;
        }

        [data-theme="dark"] {
            --bg-color: #212529;
            --text-color: #f8f9fa;
            --card-bg: #343a40;
            --card-header-bg: #2c3136;
            --border-color: #495057;
            --chat-ai-bg: #2c3136;
            --chat-user-bg: #343a40;
            --primary-color: #0d6efd;
            --success-color: #28a745;
            --danger-color: #dc3545;
            --secondary-color: #adb5bd;
            --info-color: #0dcaf0;
            --warning-color: #ffc107;
        }

        body {
            font-family: 'Segoe UI', Tahoma, Geneva, Verdana, sans-serif;
            padding-top: 20px;
            background-color: var(--bg-color);
            color: var(--text-color);
            transition: all 0.3s ease;
        }
        .card {
            margin-bottom: 20px;
            border-radius: 10px;
            box-shadow: 0 4px 6px rgba(0, 0, 0, 0.1);
            background-color: var(--card-bg);
            border-color: var(--border-color);
        }
        .card-header {
            background-color: var(--card-header-bg);
            font-weight: bold;
            border-bottom-color: var(--border-color);
        }
        .nav-tabs .nav-link.active {
            font-weight: bold;
            background-color: var(--card-bg);
            color: var(--text-color);
            border-color: var(--border-color);
        }
        .nav-tabs .nav-link {
            color: var(--text-color);
        }
        .table {
            color: var(--text-color);
        }
        .table th {
            background-color: var(--card-header-bg);
        }
        .table td, .table th {
            border-color: var(--border-color);
        }
        .status-active {
            color: var(--success-color);
        }
        .status-inactive {
            color: var(--danger-color);
        }
        .chat-container {
            height: 400px;
            overflow-y: auto;
            border: 1px solid var(--border-color);
            border-radius: 5px;
            padding: 10px;
            margin-bottom: 10px;
            background-color: var(--card-bg);
        }
        .chat-message {
            margin-bottom: 10px;
            padding: 10px;
            border-radius: 5px;
        }
        .chat-message.ai {
            background-color: var(--chat-ai-bg);
        }
        .chat-message.user {
            background-color: var(--chat-user-bg);
            text-align: right;
        }
<<<<<<< HEAD
        .event-list {
            max-height: 300px;
            overflow-y: auto;
            margin-top: 15px;
        }
        .trigger-connection {
            border-left: 2px dashed #ccc;
            padding-left: 15px;
            margin-left: 10px;
        }
        .connection-dot {
            display: inline-block;
            width: 10px;
            height: 10px;
            background-color: #28a745;
            border-radius: 50%;
            margin-right: 5px;
        }
        .event-flow {
            display: flex;
            align-items: center;
            margin: 10px 0;
        }
        .flow-arrow {
            color: #6c757d;
            margin: 0 10px;
=======
        .btn-primary {
            background-color: var(--primary-color);
            border-color: var(--primary-color);
        }
        .btn-success {
            background-color: var(--success-color);
            border-color: var(--success-color);
        }
        .btn-danger {
            background-color: var(--danger-color);
            border-color: var(--danger-color);
        }
        .btn-info {
            background-color: var(--info-color);
            border-color: var(--info-color);
        }
        .btn-warning {
            background-color: var(--warning-color);
            border-color: var(--warning-color);
        }
        .btn-secondary {
            background-color: var(--secondary-color);
            border-color: var(--secondary-color);
        }
        .btn-outline-primary, .btn-outline-success, .btn-outline-danger, 
        .btn-outline-info, .btn-outline-warning, .btn-outline-secondary {
            color: var(--text-color);
        }
        .form-control {
            background-color: var(--card-bg);
            color: var(--text-color);
            border-color: var(--border-color);
        }
        .form-control:focus {
            background-color: var(--card-bg);
            color: var(--text-color);
        }
        .theme-toggle {
            position: fixed;
            top: 20px;
            right: 20px;
            z-index: 1000;
>>>>>>> 2e4ed36a
        }
    </style>
</head>
<body>
    <div class="container">
        <h1 class="mb-4">PR-Agent Dashboard</h1>
        
        <button id="theme-toggle" class="btn btn-outline-secondary theme-toggle">
            <span id="theme-icon">🌙</span> <span id="theme-text">Dark Mode</span>
        </button>
        
        <ul class="nav nav-tabs mb-4" id="myTab" role="tablist">
            <li class="nav-item" role="presentation">
                <button class="nav-link active" id="home-tab" data-bs-toggle="tab" data-bs-target="#home" type="button" role="tab" aria-controls="home" aria-selected="true">Home</button>
            </li>
            <li class="nav-item" role="presentation">
                <button class="nav-link" id="triggers-tab" data-bs-toggle="tab" data-bs-target="#triggers" type="button" role="tab" aria-controls="triggers" aria-selected="false">Event Triggers</button>
            </li>
            <li class="nav-item" role="presentation">
                <button class="nav-link" id="workflows-tab" data-bs-toggle="tab" data-bs-target="#workflows" type="button" role="tab" aria-controls="workflows" aria-selected="false">GitHub Workflows</button>
            </li>
            <li class="nav-item" role="presentation">
                <button class="nav-link" id="chat-tab" data-bs-toggle="tab" data-bs-target="#chat" type="button" role="tab" aria-controls="chat" aria-selected="false">AI Assistant</button>
            </li>
        </ul>
        
        <div class="tab-content" id="myTabContent">
            <div class="tab-pane fade show active" id="home" role="tabpanel" aria-labelledby="home-tab">
                <div class="row">
                    <div class="col-md-6">
                        <div class="card">
                            <div class="card-header">
                                Active Triggers
                            </div>
                            <div class="card-body">
                                <p class="card-text">You have <strong>5</strong> active triggers configured.</p>
                                <a href="#" class="btn btn-primary" onclick="document.getElementById('triggers-tab').click();">Manage Triggers</a>
                            </div>
                        </div>
                    </div>
                    <div class="col-md-6">
                        <div class="card">
                            <div class="card-header">
                                System Status
                            </div>
                            <div class="card-body">
                                <p class="card-text"><span class="status-active">●</span> All systems operational</p>
                                <p class="card-text">Last updated: <span id="last-updated">2023-01-01 12:34:56</span></p>
                            </div>
                        </div>
                    </div>
                </div>
                
                <!-- Recent Events Section (Moved from separate tab) -->
                <div class="row mt-4">
                    <div class="col-md-12">
                        <div class="card">
                            <div class="card-header d-flex justify-content-between">
                                <span>Recent Events</span>
                                <button class="btn btn-sm btn-outline-secondary" id="refresh-events">Refresh</button>
                            </div>
                            <div class="card-body">
                                <div class="event-list">
                                    <table class="table">
                                        <thead>
                                            <tr>
                                                <th>Event Type</th>
                                                <th>Repository</th>
                                                <th>Timestamp</th>
                                                <th>Processed</th>
                                                <th>Actions</th>
                                            </tr>
                                        </thead>
                                        <tbody id="events-table-body">
                                            <tr>
                                                <td>pull_request</td>
                                                <td>owner/repo</td>
                                                <td>2023-01-01 12:34:56</td>
                                                <td><span class="status-active">Yes</span></td>
                                                <td>
                                                    <button class="btn btn-sm btn-outline-info">View Details</button>
                                                </td>
                                            </tr>
                                            <tr>
                                                <td>push</td>
                                                <td>owner/repo</td>
                                                <td>2023-01-01 12:30:00</td>
                                                <td><span class="status-active">Yes</span></td>
                                                <td>
                                                    <button class="btn btn-sm btn-outline-info">View Details</button>
                                                </td>
                                            </tr>
                                            <tr>
                                                <td>issue_comment</td>
                                                <td>owner/repo</td>
                                                <td>2023-01-01 12:15:30</td>
                                                <td><span class="status-active">Yes</span></td>
                                                <td>
                                                    <button class="btn btn-sm btn-outline-info">View Details</button>
                                                </td>
                                            </tr>
                                        </tbody>
                                    </table>
                                </div>
                                <div class="d-grid gap-2 mt-3">
                                    <button class="btn btn-outline-primary" id="load-more-events">Load More</button>
                                </div>
                            </div>
                        </div>
                    </div>
                </div>
                
                <div class="row mt-4">
                    <div class="col-md-12">
                        <div class="card">
                            <div class="card-header">
                                Quick Actions
                            </div>
                            <div class="card-body">
                                <div class="d-flex gap-2">
                                    <button class="btn btn-success">Create New Trigger</button>
                                    <button class="btn btn-info">View GitHub Workflows</button>
                                    <button class="btn btn-warning">Chat with AI Assistant</button>
                                </div>
                            </div>
                        </div>
                    </div>
                </div>
                
                <!-- Event Flow Visualization -->
                <div class="row mt-4">
                    <div class="col-md-12">
                        <div class="card">
                            <div class="card-header">
                                Event Flow Visualization
                            </div>
                            <div class="card-body">
                                <div class="event-flow">
                                    <div class="card p-2">GitHub Event</div>
                                    <div class="flow-arrow">→</div>
                                    <div class="card p-2">Event Trigger</div>
                                    <div class="flow-arrow">→</div>
                                    <div class="card p-2">Action Execution</div>
                                    <div class="flow-arrow">→</div>
                                    <div class="card p-2">Notification</div>
                                </div>
                                <p class="text-muted mt-3">This visualization shows how events flow through the system. Events from GitHub trigger actions based on your configured triggers, which then execute and send notifications.</p>
                            </div>
                        </div>
                    </div>
                </div>
            </div>
            
            <div class="tab-pane fade" id="triggers" role="tabpanel" aria-labelledby="triggers-tab">
                <div class="d-flex justify-content-between mb-3">
                    <h3>Event Triggers</h3>
                    <button class="btn btn-primary" id="create-trigger-btn">Create New Trigger</button>
                </div>
                
                <!-- Trigger Filter Controls -->
                <div class="card mb-3">
                    <div class="card-body">
                        <div class="row">
                            <div class="col-md-4">
                                <label for="filter-repository" class="form-label">Repository</label>
                                <select class="form-select" id="filter-repository">
                                    <option value="">All Repositories</option>
                                    <option value="owner/repo">owner/repo</option>
                                </select>
                            </div>
                            <div class="col-md-4">
                                <label for="filter-event-type" class="form-label">Event Type</label>
                                <select class="form-select" id="filter-event-type">
                                    <option value="">All Event Types</option>
                                    <option value="pull_request">Pull Request</option>
                                    <option value="push">Push</option>
                                    <option value="issue_comment">Issue Comment</option>
                                </select>
                            </div>
                            <div class="col-md-4">
                                <label for="filter-status" class="form-label">Status</label>
                                <select class="form-select" id="filter-status">
                                    <option value="">All Statuses</option>
                                    <option value="active">Active</option>
                                    <option value="inactive">Inactive</option>
                                </select>
                            </div>
                        </div>
                        <div class="d-grid gap-2 d-md-flex justify-content-md-end mt-3">
                            <button class="btn btn-outline-secondary" id="reset-filters">Reset Filters</button>
                            <button class="btn btn-primary" id="apply-filters">Apply Filters</button>
                        </div>
                    </div>
                </div>
                
                <div class="card">
                    <div class="card-body">
                        <table class="table" id="triggers-table">
                            <thead>
                                <tr>
                                    <th>Name</th>
                                    <th>Project</th>
                                    <th>Event Type</th>
                                    <th>Action</th>
                                    <th>Status</th>
                                    <th>Actions</th>
                                </tr>
                            </thead>
                            <tbody>
                                <!-- PR Comment Trigger with Interconnection -->
                                <tr>
                                    <td>PR Comment Trigger</td>
                                    <td>owner/repo</td>
                                    <td>pull_request.opened</td>
                                    <td>
                                        <div>Add PR comment</div>
                                        <div class="trigger-connection mt-2">
                                            <span class="connection-dot"></span> Triggers: Workflow CI
                                        </div>
                                    </td>
                                    <td><span class="status-active">Active</span></td>
                                    <td>
                                        <button class="btn btn-sm btn-outline-primary">Edit</button>
                                        <button class="btn btn-sm btn-outline-danger">Disable</button>
                                    </td>
                                </tr>
                                
                                <!-- CI Workflow Trigger with Interconnection -->
                                <tr>
                                    <td>CI Workflow Trigger</td>
                                    <td>owner/repo</td>
                                    <td>push</td>
                                    <td>
                                        <div>Run GitHub workflow</div>
                                        <div class="trigger-connection mt-2">
                                            <span class="connection-dot"></span> Triggers: Notification
                                        </div>
                                    </td>
                                    <td><span class="status-active">Active</span></td>
                                    <td>
                                        <button class="btn btn-sm btn-outline-primary">Edit</button>
                                        <button class="btn btn-sm btn-outline-danger">Disable</button>
                                    </td>
                                </tr>
                                
                                <!-- Issue Comment Trigger -->
                                <tr>
                                    <td>Issue Comment Trigger</td>
                                    <td>owner/repo</td>
                                    <td>issue_comment.created</td>
                                    <td>Execute codefile</td>
                                    <td><span class="status-inactive">Inactive</span></td>
                                    <td>
                                        <button class="btn btn-sm btn-outline-primary">Edit</button>
                                        <button class="btn btn-sm btn-outline-success">Enable</button>
                                    </td>
                                </tr>
                            </tbody>
                        </table>
                    </div>
                </div>
                
                <!-- Trigger Connections Visualization -->
                <div class="card mt-4">
                    <div class="card-header">
                        Trigger Connections
                    </div>
                    <div class="card-body">
                        <p>Visualize how your triggers are interconnected and how events flow through your system.</p>
                        <div class="d-grid gap-2 d-md-flex justify-content-md-center">
                            <button class="btn btn-outline-primary" id="view-connections">View Connections Diagram</button>
                        </div>
                    </div>
                </div>
            </div>
            
            <div class="tab-pane fade" id="workflows" role="tabpanel" aria-labelledby="workflows-tab">
                <h3 class="mb-3">GitHub Workflow Management</h3>
                
                <div class="card mb-4">
                    <div class="card-header d-flex justify-content-between">
                        <span>Active Workflows</span>
                        <button class="btn btn-sm btn-outline-secondary">Refresh</button>
                    </div>
                    <div class="card-body">
                        <table class="table">
                            <thead>
                                <tr>
                                    <th>Workflow</th>
                                    <th>Repository</th>
                                    <th>Status</th>
                                    <th>Trigger</th>
                                    <th>Actions</th>
                                </tr>
                            </thead>
                            <tbody>
                                <tr>
                                    <td>CI/CD Pipeline</td>
                                    <td>owner/repo</td>
                                    <td><span class="status-active">Active</span></td>
                                    <td>Push</td>
                                    <td>
                                        <button class="btn btn-sm btn-outline-primary">Run</button>
                                        <button class="btn btn-sm btn-outline-info">View Runs</button>
                                    </td>
                                </tr>
                                <tr>
                                    <td>Code Quality Checks</td>
                                    <td>owner/repo</td>
                                    <td><span class="status-active">Active</span></td>
                                    <td>PR</td>
                                    <td>
                                        <button class="btn btn-sm btn-outline-primary">Run</button>
                                        <button class="btn btn-sm btn-outline-info">View Runs</button>
                                    </td>
                                </tr>
                                <tr>
                                    <td>Release Workflow</td>
                                    <td>owner/repo</td>
                                    <td><span class="status-inactive">Inactive</span></td>
                                    <td>Manual</td>
                                    <td>
                                        <button class="btn btn-sm btn-outline-primary">Run</button>
                                        <button class="btn btn-sm btn-outline-info">View Runs</button>
                                    </td>
                                </tr>
                            </tbody>
                        </table>
                    </div>
                </div>
                
                <div class="card">
                    <div class="card-header">
                        Recent Workflow Runs
                    </div>
                    <div class="card-body">
                        <table class="table">
                            <thead>
                                <tr>
                                    <th>Workflow</th>
                                    <th>Trigger</th>
                                    <th>Result</th>
                                    <th>Status</th>
                                    <th>Actions</th>
                                </tr>
                            </thead>
                            <tbody>
                                <tr>
                                    <td>CI/CD Pipeline</td>
                                    <td>Push to main</td>
                                    <td>Success</td>
                                    <td><span class="status-active">Complete</span></td>
                                    <td>
                                        <button class="btn btn-sm btn-outline-info">View Details</button>
                                    </td>
                                </tr>
                                <tr>
                                    <td>Code Quality Checks</td>
                                    <td>PR #42 created</td>
                                    <td>Success</td>
                                    <td><span class="status-active">Complete</span></td>
                                    <td>
                                        <button class="btn btn-sm btn-outline-info">View Details</button>
                                    </td>
                                </tr>
                                <tr>
                                    <td>Release Workflow</td>
                                    <td>Manual trigger</td>
                                    <td>Failed</td>
                                    <td><span class="status-inactive">Complete</span></td>
                                    <td>
                                        <button class="btn btn-sm btn-outline-info">View Details</button>
                                    </td>
                                </tr>
                            </tbody>
                        </table>
                    </div>
                </div>
            </div>
            
<<<<<<< HEAD
            <!-- AI Assistant Chat Tab -->
=======
            <div class="tab-pane fade" id="events" role="tabpanel" aria-labelledby="events-tab">
                <h3 class="mb-3">Recent Events</h3>
                
                <div class="card">
                    <div class="card-body">
                        <table class="table">
                            <thead>
                                <tr>
                                    <th>Event Type</th>
                                    <th>Repository</th>
                                    <th>Timestamp</th>
                                    <th>Processed</th>
                                    <th>Actions</th>
                                </tr>
                            </thead>
                            <tbody>
                                <tr>
                                    <td>pull_request</td>
                                    <td>owner/repo</td>
                                    <td>2023-01-01 12:34:56</td>
                                    <td><span class="status-active">Yes</span></td>
                                    <td>
                                        <button class="btn btn-sm btn-outline-info">View Details</button>
                                    </td>
                                </tr>
                                <tr>
                                    <td>push</td>
                                    <td>owner/repo</td>
                                    <td>2023-01-01 12:30:00</td>
                                    <td><span class="status-active">Yes</span></td>
                                    <td>
                                        <button class="btn btn-sm btn-outline-info">View Details</button>
                                    </td>
                                </tr>
                                <tr>
                                    <td>issue_comment</td>
                                    <td>owner/repo</td>
                                    <td>2023-01-01 12:15:30</td>
                                    <td><span class="status-active">Yes</span></td>
                                    <td>
                                        <button class="btn btn-sm btn-outline-info">View Details</button>
                                    </td>
                                </tr>
                            </tbody>
                        </table>
                    </div>
                </div>
            </div>
            
>>>>>>> 2e4ed36a
            <div class="tab-pane fade" id="chat" role="tabpanel" aria-labelledby="chat-tab">
                <div class="d-flex justify-content-between mb-3">
                    <h3>Chat with AI Human Agent</h3>
                    <button class="btn btn-outline-secondary">Clear Conversation</button>
                </div>
                
                <div class="card">
                    <div class="card-body">
                        <div class="chat-container">
                            <div class="chat-message ai">
                                <strong>AI:</strong> Hello! I'm your AI Human Agent. How can I help you with your project today?
                            </div>
                            <div class="chat-message user">
                                <strong>You:</strong> I need to create a new e-commerce platform with user authentication, product catalog, and payment processing.
                            </div>
                            <div class="chat-message ai">
                                <strong>AI:</strong> I'll help you set that up. Let me break this down into tasks:<br>
                                1. Set up user authentication system<br>
                                2. Create product catalog with search and filtering<br>
                                3. Implement shopping cart functionality<br>
                                4. Set up payment processing with Stripe and PayPal<br>
                                5. Create order management system<br><br>
                                Does this cover your requirements? Would you like to add anything else?
                            </div>
                        </div>
                        
                        <div class="input-group">
                            <input type="text" class="form-control" placeholder="Type your message here...">
                            <button class="btn btn-primary">Send</button>
                        </div>
                    </div>
                </div>
            </div>
            
            <div class="tab-pane fade" id="requirements" role="tabpanel" aria-labelledby="requirements-tab">
                <div class="d-flex justify-content-between mb-3">
                    <h3>Project Requirements</h3>
                    <div>
                        <button class="btn btn-outline-primary">+ Add</button>
                        <button class="btn btn-outline-secondary">Edit</button>
                    </div>
                </div>
                
                <div class="card">
                    <div class="card-body">
                        <table class="table">
                            <thead>
                                <tr>
                                    <th>Requirement</th>
                                    <th>Status</th>
                                    <th>Actions</th>
                                </tr>
                            </thead>
                            <tbody>
                                <tr>
                                    <td>User authentication system with social login</td>
                                    <td><span class="badge bg-success">Implemented</span></td>
                                    <td>
                                        <button class="btn btn-sm btn-outline-primary">Edit</button>
                                        <button class="btn btn-sm btn-outline-danger">Delete</button>
                                    </td>
                                </tr>
                                <tr>
                                    <td>Product catalog with filtering and search</td>
                                    <td><span class="badge bg-warning">In Progress</span></td>
                                    <td>
                                        <button class="btn btn-sm btn-outline-primary">Edit</button>
                                        <button class="btn btn-sm btn-outline-danger">Delete</button>
                                    </td>
                                </tr>
                                <tr>
                                    <td>Shopping cart functionality</td>
                                    <td><span class="badge bg-secondary">Planned</span></td>
                                    <td>
                                        <button class="btn btn-sm btn-outline-primary">Edit</button>
                                        <button class="btn btn-sm btn-outline-danger">Delete</button>
                                    </td>
                                </tr>
                                <tr>
                                    <td>Payment processing (Stripe & PayPal)</td>
                                    <td><span class="badge bg-light text-dark">Not Started</span></td>
                                    <td>
                                        <button class="btn btn-sm btn-outline-primary">Edit</button>
                                        <button class="btn btn-sm btn-outline-danger">Delete</button>
                                    </td>
                                </tr>
                                <tr>
                                    <td>Order management system</td>
                                    <td><span class="badge bg-light text-dark">Not Started</span></td>
                                    <td>
                                        <button class="btn btn-sm btn-outline-primary">Edit</button>
                                        <button class="btn btn-sm btn-outline-danger">Delete</button>
                                    </td>
                                </tr>
                                <tr>
                                    <td>Admin dashboard</td>
                                    <td><span class="badge bg-light text-dark">Not Started</span></td>
                                    <td>
                                        <button class="btn btn-sm btn-outline-primary">Edit</button>
                                        <button class="btn btn-sm btn-outline-danger">Delete</button>
                                    </td>
                                </tr>
                                <tr>
                                    <td>Mobile-responsive design</td>
                                    <td><span class="badge bg-warning">In Progress</span></td>
                                    <td>
                                        <button class="btn btn-sm btn-outline-primary">Edit</button>
                                        <button class="btn btn-sm btn-outline-danger">Delete</button>
                                    </td>
                                </tr>
                                <tr>
                                    <td>Performance optimization</td>
                                    <td><span class="badge bg-light text-dark">Not Started</span></td>
                                    <td>
                                        <button class="btn btn-sm btn-outline-primary">Edit</button>
                                        <button class="btn btn-sm btn-outline-danger">Delete</button>
                                    </td>
                                </tr>
                            </tbody>
                        </table>
                    </div>
                </div>
                
                <div class="d-grid gap-2 mt-3">
                    <button class="btn btn-primary">Ask AI to Generate Tasks</button>
                </div>
            </div>
        </div>
    </div>
    
    <script src="https://cdn.jsdelivr.net/npm/bootstrap@5.3.0-alpha1/dist/js/bootstrap.bundle.min.js"></script>
<<<<<<< HEAD
    <script src="/js/event-system.js"></script>
=======
    <script>
        document.addEventListener('DOMContentLoaded', function() {
            const themeToggleBtn = document.getElementById('theme-toggle');
            const themeIcon = document.getElementById('theme-icon');
            const themeText = document.getElementById('theme-text');
            
            const savedTheme = localStorage.getItem('theme') || 
                (window.matchMedia('(prefers-color-scheme: dark)').matches ? 'dark' : 'light');
            
            if (savedTheme === 'dark') {
                document.documentElement.setAttribute('data-theme', 'dark');
                themeIcon.textContent = '☀️';
                themeText.textContent = 'Light Mode';
            }
            
            themeToggleBtn.addEventListener('click', function() {
                const currentTheme = document.documentElement.getAttribute('data-theme');
                const newTheme = currentTheme === 'dark' ? 'light' : 'dark';
                
                document.documentElement.setAttribute('data-theme', newTheme);
                localStorage.setItem('theme', newTheme);
                
                if (newTheme === 'dark') {
                    themeIcon.textContent = '☀️';
                    themeText.textContent = 'Light Mode';
                } else {
                    themeIcon.textContent = '🌙';
                    themeText.textContent = 'Dark Mode';
                }
            });
        });
    </script>
>>>>>>> 2e4ed36a
</body>
</html><|MERGE_RESOLUTION|>--- conflicted
+++ resolved
@@ -102,7 +102,6 @@
             background-color: var(--chat-user-bg);
             text-align: right;
         }
-<<<<<<< HEAD
         .event-list {
             max-height: 300px;
             overflow-y: auto;
@@ -129,50 +128,7 @@
         .flow-arrow {
             color: #6c757d;
             margin: 0 10px;
-=======
-        .btn-primary {
-            background-color: var(--primary-color);
-            border-color: var(--primary-color);
-        }
-        .btn-success {
-            background-color: var(--success-color);
-            border-color: var(--success-color);
-        }
-        .btn-danger {
-            background-color: var(--danger-color);
-            border-color: var(--danger-color);
-        }
-        .btn-info {
-            background-color: var(--info-color);
-            border-color: var(--info-color);
-        }
-        .btn-warning {
-            background-color: var(--warning-color);
-            border-color: var(--warning-color);
-        }
-        .btn-secondary {
-            background-color: var(--secondary-color);
-            border-color: var(--secondary-color);
-        }
-        .btn-outline-primary, .btn-outline-success, .btn-outline-danger, 
-        .btn-outline-info, .btn-outline-warning, .btn-outline-secondary {
-            color: var(--text-color);
-        }
-        .form-control {
-            background-color: var(--card-bg);
-            color: var(--text-color);
-            border-color: var(--border-color);
-        }
-        .form-control:focus {
-            background-color: var(--card-bg);
-            color: var(--text-color);
-        }
-        .theme-toggle {
-            position: fixed;
-            top: 20px;
-            right: 20px;
-            z-index: 1000;
->>>>>>> 2e4ed36a
+
         }
     </style>
 </head>
@@ -553,59 +509,8 @@
                 </div>
             </div>
             
-<<<<<<< HEAD
             <!-- AI Assistant Chat Tab -->
-=======
-            <div class="tab-pane fade" id="events" role="tabpanel" aria-labelledby="events-tab">
-                <h3 class="mb-3">Recent Events</h3>
-                
-                <div class="card">
-                    <div class="card-body">
-                        <table class="table">
-                            <thead>
-                                <tr>
-                                    <th>Event Type</th>
-                                    <th>Repository</th>
-                                    <th>Timestamp</th>
-                                    <th>Processed</th>
-                                    <th>Actions</th>
-                                </tr>
-                            </thead>
-                            <tbody>
-                                <tr>
-                                    <td>pull_request</td>
-                                    <td>owner/repo</td>
-                                    <td>2023-01-01 12:34:56</td>
-                                    <td><span class="status-active">Yes</span></td>
-                                    <td>
-                                        <button class="btn btn-sm btn-outline-info">View Details</button>
-                                    </td>
-                                </tr>
-                                <tr>
-                                    <td>push</td>
-                                    <td>owner/repo</td>
-                                    <td>2023-01-01 12:30:00</td>
-                                    <td><span class="status-active">Yes</span></td>
-                                    <td>
-                                        <button class="btn btn-sm btn-outline-info">View Details</button>
-                                    </td>
-                                </tr>
-                                <tr>
-                                    <td>issue_comment</td>
-                                    <td>owner/repo</td>
-                                    <td>2023-01-01 12:15:30</td>
-                                    <td><span class="status-active">Yes</span></td>
-                                    <td>
-                                        <button class="btn btn-sm btn-outline-info">View Details</button>
-                                    </td>
-                                </tr>
-                            </tbody>
-                        </table>
-                    </div>
-                </div>
-            </div>
-            
->>>>>>> 2e4ed36a
+
             <div class="tab-pane fade" id="chat" role="tabpanel" aria-labelledby="chat-tab">
                 <div class="d-flex justify-content-between mb-3">
                     <h3>Chat with AI Human Agent</h3>
@@ -737,41 +642,7 @@
     </div>
     
     <script src="https://cdn.jsdelivr.net/npm/bootstrap@5.3.0-alpha1/dist/js/bootstrap.bundle.min.js"></script>
-<<<<<<< HEAD
     <script src="/js/event-system.js"></script>
-=======
-    <script>
-        document.addEventListener('DOMContentLoaded', function() {
-            const themeToggleBtn = document.getElementById('theme-toggle');
-            const themeIcon = document.getElementById('theme-icon');
-            const themeText = document.getElementById('theme-text');
-            
-            const savedTheme = localStorage.getItem('theme') || 
-                (window.matchMedia('(prefers-color-scheme: dark)').matches ? 'dark' : 'light');
-            
-            if (savedTheme === 'dark') {
-                document.documentElement.setAttribute('data-theme', 'dark');
-                themeIcon.textContent = '☀️';
-                themeText.textContent = 'Light Mode';
-            }
-            
-            themeToggleBtn.addEventListener('click', function() {
-                const currentTheme = document.documentElement.getAttribute('data-theme');
-                const newTheme = currentTheme === 'dark' ? 'light' : 'dark';
-                
-                document.documentElement.setAttribute('data-theme', newTheme);
-                localStorage.setItem('theme', newTheme);
-                
-                if (newTheme === 'dark') {
-                    themeIcon.textContent = '☀️';
-                    themeText.textContent = 'Light Mode';
-                } else {
-                    themeIcon.textContent = '🌙';
-                    themeText.textContent = 'Dark Mode';
-                }
-            });
-        });
-    </script>
->>>>>>> 2e4ed36a
+
 </body>
 </html>