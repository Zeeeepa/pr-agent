from fastapi import APIRouter, Depends, HTTPException, Request, Response, BackgroundTasks
from typing import Dict, Any, List, Optional
import json
import uuid
import logging

from ..models.event import Event
from ..models.project import Project
from ..models.trigger import Trigger, TriggerCondition, TriggerAction, EventType, TriggerType
from ..models.workflow import Workflow, WorkflowRun
from ..services.db_service import DatabaseService
from ..services.github_service import GitHubService
from ..services.event_service import EventService
from ..services.workflow_service import WorkflowService
from ..services.settings_service import SettingsService
from pr_agent.servers.utils import verify_signature
from pr_agent.servers.github_app import handle_github_webhooks as pr_agent_handle_github_webhooks
from ..config import get_setting_or_env, set_settings_service

logger = logging.getLogger(__name__)

# Create router
router = APIRouter()

# Service instances
settings_service = SettingsService()
set_settings_service(settings_service)  # Set the global settings service
db_service = DatabaseService(settings_service)
github_service = GitHubService()
workflow_service = WorkflowService()
event_service = EventService(db_service, github_service, workflow_service)

# GitHub webhook endpoint
@router.post("/api/v1/github_webhooks")
async def handle_github_webhooks(background_tasks: BackgroundTasks, request: Request, response: Response):
    """
    Handle GitHub webhook events
    """
    # Get the request body
    body = await request.json()
    
    # Verify the webhook signature
    github_secret = get_setting_or_env("GITHUB_WEBHOOK_SECRET")
    if github_secret:
        signature = request.headers.get("X-Hub-Signature-256")
        if not signature:
            raise HTTPException(status_code=401, detail="Missing signature header")
        
        if not verify_signature(await request.body(), signature, github_secret):
            raise HTTPException(status_code=401, detail="Invalid signature")
    
    # Get the event type
    event_type = request.headers.get("X-GitHub-Event")
    if not event_type:
        raise HTTPException(status_code=400, detail="Missing event type header")
    
    # Process the webhook in the background using both PR-Agent's handler and our custom handler
    background_tasks.add_task(pr_agent_handle_github_webhooks, background_tasks, request, response)
    background_tasks.add_task(event_service.process_webhook, event_type, body)
    
    return {"status": "processing"}

# Settings endpoints
@router.post("/api/v1/settings/validate")
async def validate_settings(settings: Dict[str, str]):
    """
    Validate settings
    
    Returns:
        JSON response with validation result and message
    """
    try:
        # Validate the settings
        valid, error_message = await settings_service.validate_settings(settings)
        
<<<<<<< HEAD
        if valid:
            return {"valid": True}
        else:
            return {"valid": False, "error": error_message}
    except Exception as e:
        logger.error(f"Error validating settings: {str(e)}")
        raise HTTPException(status_code=400, detail=str(e))
=======
        if not valid:
            return {"valid": False, "message": error_message, "code": "validation_error"}
        
        return {"valid": True, "message": "Settings validated successfully"}
    except Exception as e:
        return {"valid": False, "message": str(e), "code": "validation_error"}
>>>>>>> a69a12b4

@router.post("/api/v1/settings")
async def save_settings(settings: Dict[str, str]):
    """
    Save settings
    
    Returns:
        JSON response with save result
    """
    try:
        # Validate settings before saving
        valid, error_message = await settings_service.validate_settings(settings)
        
        if not valid:
<<<<<<< HEAD
            raise HTTPException(status_code=400, detail=error_message)
        
        # Save the settings
        await settings_service.save_settings(settings)
        
        # Initialize database if Supabase settings are provided
        if 'SUPABASE_URL' in settings and 'SUPABASE_ANON_KEY' in settings:
            # Test database connection
            if not await db_service.test_connection():
                raise HTTPException(status_code=400, detail="Failed to connect to Supabase with the provided credentials")
        
        return {"status": "success"}
    except HTTPException:
        raise
    except Exception as e:
        logger.error(f"Error saving settings: {str(e)}")
        raise HTTPException(status_code=400, detail=str(e))
=======
            raise HTTPException(status_code=400, detail={"message": error_message, "code": "validation_error"})
        
        # Save the settings
        await settings_service.save_settings(settings)
        return {"status": "success", "message": "Settings saved successfully"}
    except HTTPException:
        raise
    except Exception as e:
        raise HTTPException(status_code=500, detail={"message": f"Failed to save settings: {str(e)}", "code": "server_error"})
>>>>>>> a69a12b4

@router.get("/api/v1/settings")
async def get_settings():
    """
    Get settings
    
    Returns:
        JSON response with settings
    """
    try:
        # Get the settings
        settings = await settings_service.get_settings()
        
        # Mask sensitive values
        masked_settings = settings.copy()
        for key in masked_settings:
            if key.endswith('_KEY') or key.endswith('_TOKEN') or key.endswith('_SECRET'):
                if masked_settings[key]:
                    masked_settings[key] = '********'
        
        return masked_settings
    except Exception as e:
<<<<<<< HEAD
        logger.error(f"Error getting settings: {str(e)}")
        raise HTTPException(status_code=400, detail=str(e))
=======
        raise HTTPException(status_code=500, detail={"message": f"Failed to get settings: {str(e)}", "code": "server_error"})
>>>>>>> a69a12b4

# Database status endpoint
@router.get("/api/v1/database/status")
async def get_database_status():
    """
    Get database connection status
    """
    try:
        # Test database connection
        connection_ok = await db_service.test_connection()
        
        if connection_ok:
            return {"status": "connected"}
        else:
            return {"status": "disconnected"}
    except Exception as e:
        logger.error(f"Error checking database status: {str(e)}")
        return {"status": "error", "message": str(e)}

# Projects endpoints
@router.get("/api/v1/projects")
async def get_projects() -> List[Project]:
    """
    Get all projects
    """
    try:
        return await db_service.get_projects()
<<<<<<< HEAD
    except Exception as e:
        logger.error(f"Error getting projects: {str(e)}")
        raise HTTPException(status_code=500, detail=str(e))
=======
    except ValueError as e:
        if "Supabase is not initialized" in str(e):
            raise HTTPException(status_code=400, detail={"message": "Database connection not configured. Please set up Supabase URL and API key in settings.", "code": "db_not_configured"})
        raise HTTPException(status_code=500, detail={"message": str(e), "code": "server_error"})
    except Exception as e:
        raise HTTPException(status_code=500, detail={"message": str(e), "code": "server_error"})
>>>>>>> a69a12b4

@router.get("/api/v1/projects/github")
async def get_github_projects() -> List[Project]:
    """
    Get all GitHub repositories
    """
    try:
        return await github_service.get_repositories()
<<<<<<< HEAD
    except Exception as e:
        logger.error(f"Error getting GitHub projects: {str(e)}")
        raise HTTPException(status_code=500, detail=str(e))
=======
    except ValueError as e:
        if "GitHub token" in str(e):
            raise HTTPException(status_code=400, detail={"message": "GitHub token not configured. Please set up GitHub token in settings.", "code": "github_not_configured"})
        raise HTTPException(status_code=500, detail={"message": str(e), "code": "server_error"})
    except Exception as e:
        raise HTTPException(status_code=500, detail={"message": str(e), "code": "server_error"})
>>>>>>> a69a12b4

@router.get("/api/v1/projects/{project_id}")
async def get_project(project_id: str) -> Project:
    """
    Get a project by ID
    """
    try:
        project = await db_service.get_project(project_id)
        if not project:
<<<<<<< HEAD
            raise HTTPException(status_code=404, detail="Project not found")
        return project
    except HTTPException:
        raise
    except Exception as e:
        logger.error(f"Error getting project: {str(e)}")
        raise HTTPException(status_code=500, detail=str(e))
=======
            raise HTTPException(status_code=404, detail={"message": "Project not found", "code": "not_found"})
        return project
    except ValueError as e:
        if "Supabase is not initialized" in str(e):
            raise HTTPException(status_code=400, detail={"message": "Database connection not configured. Please set up Supabase URL and API key in settings.", "code": "db_not_configured"})
        raise HTTPException(status_code=500, detail={"message": str(e), "code": "server_error"})
    except HTTPException:
        raise
    except Exception as e:
        raise HTTPException(status_code=500, detail={"message": str(e), "code": "server_error"})
>>>>>>> a69a12b4

# Triggers endpoints
@router.get("/api/v1/triggers")
async def get_triggers(project_id: Optional[str] = None) -> List[Trigger]:
    """
    Get all triggers, optionally filtered by project
    """
    try:
        if project_id:
            return await db_service.get_triggers_for_project(project_id)
        
        # Get all projects
        projects = await db_service.get_projects()
        
        # Get triggers for each project
        all_triggers = []
        for project in projects:
            triggers = await db_service.get_triggers_for_project(project.id)
            all_triggers.extend(triggers)
        
        return all_triggers
<<<<<<< HEAD
    except Exception as e:
        logger.error(f"Error getting triggers: {str(e)}")
        raise HTTPException(status_code=500, detail=str(e))
=======
    except ValueError as e:
        if "Supabase is not initialized" in str(e):
            raise HTTPException(status_code=400, detail={"message": "Database connection not configured. Please set up Supabase URL and API key in settings.", "code": "db_not_configured"})
        raise HTTPException(status_code=500, detail={"message": str(e), "code": "server_error"})
    except Exception as e:
        raise HTTPException(status_code=500, detail={"message": str(e), "code": "server_error"})
>>>>>>> a69a12b4

@router.post("/api/v1/triggers")
async def create_trigger(trigger: Trigger) -> Trigger:
    """
    Create a new trigger
    """
    try:
        # Validate project exists
        project = await db_service.get_project(trigger.project_id)
        if not project:
<<<<<<< HEAD
            raise HTTPException(status_code=404, detail="Project not found")
        
        # Create the trigger
        return await db_service.create_trigger(trigger)
    except HTTPException:
        raise
    except Exception as e:
        logger.error(f"Error creating trigger: {str(e)}")
        raise HTTPException(status_code=500, detail=str(e))
=======
            raise HTTPException(status_code=404, detail={"message": "Project not found", "code": "not_found"})
        
        # Create the trigger
        return await db_service.create_trigger(trigger)
    except ValueError as e:
        if "Supabase is not initialized" in str(e):
            raise HTTPException(status_code=400, detail={"message": "Database connection not configured. Please set up Supabase URL and API key in settings.", "code": "db_not_configured"})
        raise HTTPException(status_code=500, detail={"message": str(e), "code": "server_error"})
    except HTTPException:
        raise
    except Exception as e:
        raise HTTPException(status_code=500, detail={"message": str(e), "code": "server_error"})
>>>>>>> a69a12b4

@router.get("/api/v1/triggers/{trigger_id}")
async def get_trigger(trigger_id: str) -> Trigger:
    """
    Get a trigger by ID
    """
    try:
        trigger = await db_service.get_trigger(trigger_id)
        if not trigger:
<<<<<<< HEAD
            raise HTTPException(status_code=404, detail="Trigger not found")
        return trigger
    except HTTPException:
        raise
    except Exception as e:
        logger.error(f"Error getting trigger: {str(e)}")
        raise HTTPException(status_code=500, detail=str(e))
=======
            raise HTTPException(status_code=404, detail={"message": "Trigger not found", "code": "not_found"})
        return trigger
    except ValueError as e:
        if "Supabase is not initialized" in str(e):
            raise HTTPException(status_code=400, detail={"message": "Database connection not configured. Please set up Supabase URL and API key in settings.", "code": "db_not_configured"})
        raise HTTPException(status_code=500, detail={"message": str(e), "code": "server_error"})
    except HTTPException:
        raise
    except Exception as e:
        raise HTTPException(status_code=500, detail={"message": str(e), "code": "server_error"})
>>>>>>> a69a12b4

@router.patch("/api/v1/triggers/{trigger_id}")
async def update_trigger(trigger_id: str, data: Dict[str, Any]) -> Trigger:
    """
    Update a trigger
    """
    try:
        trigger = await db_service.update_trigger(trigger_id, data)
        if not trigger:
<<<<<<< HEAD
            raise HTTPException(status_code=404, detail="Trigger not found")
        return trigger
    except HTTPException:
        raise
    except Exception as e:
        logger.error(f"Error updating trigger: {str(e)}")
        raise HTTPException(status_code=500, detail=str(e))
=======
            raise HTTPException(status_code=404, detail={"message": "Trigger not found", "code": "not_found"})
        return trigger
    except ValueError as e:
        if "Supabase is not initialized" in str(e):
            raise HTTPException(status_code=400, detail={"message": "Database connection not configured. Please set up Supabase URL and API key in settings.", "code": "db_not_configured"})
        raise HTTPException(status_code=500, detail={"message": str(e), "code": "server_error"})
    except HTTPException:
        raise
    except Exception as e:
        raise HTTPException(status_code=500, detail={"message": str(e), "code": "server_error"})
>>>>>>> a69a12b4

# Workflows endpoints
@router.get("/api/v1/workflows")
async def get_workflows(repository: str) -> List[Workflow]:
    """
    Get all workflows for a repository
    """
    try:
        owner, repo = repository.split("/")
        return await github_service.get_workflows(owner, repo)
<<<<<<< HEAD
    except Exception as e:
        logger.error(f"Error getting workflows: {str(e)}")
        raise HTTPException(status_code=500, detail=str(e))
=======
    except ValueError as e:
        if "GitHub token" in str(e):
            raise HTTPException(status_code=400, detail={"message": "GitHub token not configured. Please set up GitHub token in settings.", "code": "github_not_configured"})
        raise HTTPException(status_code=500, detail={"message": str(e), "code": "server_error"})
    except Exception as e:
        raise HTTPException(status_code=500, detail={"message": str(e), "code": "server_error"})
>>>>>>> a69a12b4

@router.get("/api/v1/workflow_runs")
async def get_workflow_runs(repository: str, workflow_id: Optional[str] = None, limit: int = 10) -> List[WorkflowRun]:
    """
    Get workflow runs for a repository
    """
    try:
        owner, repo = repository.split("/")
        return await github_service.get_workflow_runs(owner, repo, workflow_id, limit)
<<<<<<< HEAD
    except Exception as e:
        logger.error(f"Error getting workflow runs: {str(e)}")
        raise HTTPException(status_code=500, detail=str(e))
=======
    except ValueError as e:
        if "GitHub token" in str(e):
            raise HTTPException(status_code=400, detail={"message": "GitHub token not configured. Please set up GitHub token in settings.", "code": "github_not_configured"})
        raise HTTPException(status_code=500, detail={"message": str(e), "code": "server_error"})
    except Exception as e:
        raise HTTPException(status_code=500, detail={"message": str(e), "code": "server_error"})
>>>>>>> a69a12b4

@router.post("/api/v1/workflows/{workflow_id}/dispatch")
async def trigger_workflow(workflow_id: str, repository: str, ref: Optional[str] = None, inputs: Optional[Dict[str, Any]] = None) -> Dict[str, Any]:
    """
    Trigger a workflow
    """
    try:
        owner, repo = repository.split("/")
        success = await github_service.trigger_workflow(owner, repo, workflow_id, ref, inputs)
        
        if not success:
<<<<<<< HEAD
            raise HTTPException(status_code=500, detail="Failed to trigger workflow")
        
        return {"status": "triggered"}
    except Exception as e:
        logger.error(f"Error triggering workflow: {str(e)}")
        raise HTTPException(status_code=500, detail=str(e))
=======
            raise HTTPException(status_code=500, detail={"message": "Failed to trigger workflow", "code": "workflow_error"})
        
        return {"status": "triggered"}
    except ValueError as e:
        if "GitHub token" in str(e):
            raise HTTPException(status_code=400, detail={"message": "GitHub token not configured. Please set up GitHub token in settings.", "code": "github_not_configured"})
        raise HTTPException(status_code=500, detail={"message": str(e), "code": "server_error"})
    except HTTPException:
        raise
    except Exception as e:
        raise HTTPException(status_code=500, detail={"message": str(e), "code": "server_error"})
>>>>>>> a69a12b4

# Events endpoints
@router.get("/api/v1/events")
async def get_events(repository: Optional[str] = None, limit: int = 10) -> List[Event]:
    """
    Get recent events
    """
    try:
        return await event_service.get_recent_events(repository, limit)
<<<<<<< HEAD
    except Exception as e:
        logger.error(f"Error getting events: {str(e)}")
        raise HTTPException(status_code=500, detail=str(e))
=======
    except ValueError as e:
        if "Supabase is not initialized" in str(e):
            raise HTTPException(status_code=400, detail={"message": "Database connection not configured. Please set up Supabase URL and API key in settings.", "code": "db_not_configured"})
        raise HTTPException(status_code=500, detail={"message": str(e), "code": "server_error"})
    except Exception as e:
        raise HTTPException(status_code=500, detail={"message": str(e), "code": "server_error"})
>>>>>>> a69a12b4

# Execute code endpoint
@router.post("/api/v1/execute_code")
async def execute_code(code: str, repository: str, event_data: Dict[str, Any]) -> Dict[str, Any]:
    """
    Execute Python code
    """
    try:
        success = await workflow_service.execute_python_code(code, repository, event_data)
        
        if not success:
<<<<<<< HEAD
            raise HTTPException(status_code=500, detail="Failed to execute code")
        
        return {"status": "executed"}
    except Exception as e:
        logger.error(f"Error executing code: {str(e)}")
        raise HTTPException(status_code=500, detail=str(e))
=======
            raise HTTPException(status_code=500, detail={"message": "Failed to execute code", "code": "execution_error"})
        
        return {"status": "executed"}
    except Exception as e:
        raise HTTPException(status_code=500, detail={"message": str(e), "code": "server_error"})
>>>>>>> a69a12b4
<|MERGE_RESOLUTION|>--- conflicted
+++ resolved
@@ -61,50 +61,34 @@
     return {"status": "processing"}
 
 # Settings endpoints
-@router.post("/api/v1/settings/validate")
+@router.post("/api/v1/validate_settings")
 async def validate_settings(settings: Dict[str, str]):
     """
     Validate settings
-    
-    Returns:
-        JSON response with validation result and message
     """
     try:
         # Validate the settings
         valid, error_message = await settings_service.validate_settings(settings)
         
-<<<<<<< HEAD
-        if valid:
-            return {"valid": True}
-        else:
-            return {"valid": False, "error": error_message}
-    except Exception as e:
-        logger.error(f"Error validating settings: {str(e)}")
-        raise HTTPException(status_code=400, detail=str(e))
-=======
         if not valid:
             return {"valid": False, "message": error_message, "code": "validation_error"}
         
         return {"valid": True, "message": "Settings validated successfully"}
     except Exception as e:
+        logger.error(f"Error validating settings: {str(e)}")
         return {"valid": False, "message": str(e), "code": "validation_error"}
->>>>>>> a69a12b4
 
 @router.post("/api/v1/settings")
 async def save_settings(settings: Dict[str, str]):
     """
     Save settings
-    
-    Returns:
-        JSON response with save result
     """
     try:
         # Validate settings before saving
         valid, error_message = await settings_service.validate_settings(settings)
         
         if not valid:
-<<<<<<< HEAD
-            raise HTTPException(status_code=400, detail=error_message)
+            raise HTTPException(status_code=400, detail={"message": error_message, "code": "validation_error"})
         
         # Save the settings
         await settings_service.save_settings(settings)
@@ -113,33 +97,19 @@
         if 'SUPABASE_URL' in settings and 'SUPABASE_ANON_KEY' in settings:
             # Test database connection
             if not await db_service.test_connection():
-                raise HTTPException(status_code=400, detail="Failed to connect to Supabase with the provided credentials")
-        
-        return {"status": "success"}
+                raise HTTPException(status_code=400, detail={"message": "Failed to connect to Supabase with the provided credentials", "code": "db_connection_error"})
+        
+        return {"status": "success", "message": "Settings saved successfully"}
     except HTTPException:
         raise
     except Exception as e:
         logger.error(f"Error saving settings: {str(e)}")
-        raise HTTPException(status_code=400, detail=str(e))
-=======
-            raise HTTPException(status_code=400, detail={"message": error_message, "code": "validation_error"})
-        
-        # Save the settings
-        await settings_service.save_settings(settings)
-        return {"status": "success", "message": "Settings saved successfully"}
-    except HTTPException:
-        raise
-    except Exception as e:
         raise HTTPException(status_code=500, detail={"message": f"Failed to save settings: {str(e)}", "code": "server_error"})
->>>>>>> a69a12b4
 
 @router.get("/api/v1/settings")
 async def get_settings():
     """
     Get settings
-    
-    Returns:
-        JSON response with settings
     """
     try:
         # Get the settings
@@ -154,12 +124,8 @@
         
         return masked_settings
     except Exception as e:
-<<<<<<< HEAD
         logger.error(f"Error getting settings: {str(e)}")
-        raise HTTPException(status_code=400, detail=str(e))
-=======
         raise HTTPException(status_code=500, detail={"message": f"Failed to get settings: {str(e)}", "code": "server_error"})
->>>>>>> a69a12b4
 
 # Database status endpoint
 @router.get("/api/v1/database/status")
@@ -187,18 +153,13 @@
     """
     try:
         return await db_service.get_projects()
-<<<<<<< HEAD
+    except ValueError as e:
+        if "Supabase is not initialized" in str(e):
+            raise HTTPException(status_code=400, detail={"message": "Database connection not configured. Please set up Supabase URL and API key in settings.", "code": "db_not_configured"})
+        raise HTTPException(status_code=500, detail={"message": str(e), "code": "server_error"})
     except Exception as e:
         logger.error(f"Error getting projects: {str(e)}")
-        raise HTTPException(status_code=500, detail=str(e))
-=======
-    except ValueError as e:
-        if "Supabase is not initialized" in str(e):
-            raise HTTPException(status_code=400, detail={"message": "Database connection not configured. Please set up Supabase URL and API key in settings.", "code": "db_not_configured"})
-        raise HTTPException(status_code=500, detail={"message": str(e), "code": "server_error"})
-    except Exception as e:
-        raise HTTPException(status_code=500, detail={"message": str(e), "code": "server_error"})
->>>>>>> a69a12b4
+        raise HTTPException(status_code=500, detail={"message": str(e), "code": "server_error"})
 
 @router.get("/api/v1/projects/github")
 async def get_github_projects() -> List[Project]:
@@ -207,18 +168,13 @@
     """
     try:
         return await github_service.get_repositories()
-<<<<<<< HEAD
-    except Exception as e:
-        logger.error(f"Error getting GitHub projects: {str(e)}")
-        raise HTTPException(status_code=500, detail=str(e))
-=======
     except ValueError as e:
         if "GitHub token" in str(e):
             raise HTTPException(status_code=400, detail={"message": "GitHub token not configured. Please set up GitHub token in settings.", "code": "github_not_configured"})
         raise HTTPException(status_code=500, detail={"message": str(e), "code": "server_error"})
     except Exception as e:
-        raise HTTPException(status_code=500, detail={"message": str(e), "code": "server_error"})
->>>>>>> a69a12b4
+        logger.error(f"Error getting GitHub projects: {str(e)}")
+        raise HTTPException(status_code=500, detail={"message": str(e), "code": "server_error"})
 
 @router.get("/api/v1/projects/{project_id}")
 async def get_project(project_id: str) -> Project:
@@ -228,15 +184,6 @@
     try:
         project = await db_service.get_project(project_id)
         if not project:
-<<<<<<< HEAD
-            raise HTTPException(status_code=404, detail="Project not found")
-        return project
-    except HTTPException:
-        raise
-    except Exception as e:
-        logger.error(f"Error getting project: {str(e)}")
-        raise HTTPException(status_code=500, detail=str(e))
-=======
             raise HTTPException(status_code=404, detail={"message": "Project not found", "code": "not_found"})
         return project
     except ValueError as e:
@@ -246,8 +193,8 @@
     except HTTPException:
         raise
     except Exception as e:
-        raise HTTPException(status_code=500, detail={"message": str(e), "code": "server_error"})
->>>>>>> a69a12b4
+        logger.error(f"Error getting project: {str(e)}")
+        raise HTTPException(status_code=500, detail={"message": str(e), "code": "server_error"})
 
 # Triggers endpoints
 @router.get("/api/v1/triggers")
@@ -269,18 +216,13 @@
             all_triggers.extend(triggers)
         
         return all_triggers
-<<<<<<< HEAD
+    except ValueError as e:
+        if "Supabase is not initialized" in str(e):
+            raise HTTPException(status_code=400, detail={"message": "Database connection not configured. Please set up Supabase URL and API key in settings.", "code": "db_not_configured"})
+        raise HTTPException(status_code=500, detail={"message": str(e), "code": "server_error"})
     except Exception as e:
         logger.error(f"Error getting triggers: {str(e)}")
-        raise HTTPException(status_code=500, detail=str(e))
-=======
-    except ValueError as e:
-        if "Supabase is not initialized" in str(e):
-            raise HTTPException(status_code=400, detail={"message": "Database connection not configured. Please set up Supabase URL and API key in settings.", "code": "db_not_configured"})
-        raise HTTPException(status_code=500, detail={"message": str(e), "code": "server_error"})
-    except Exception as e:
-        raise HTTPException(status_code=500, detail={"message": str(e), "code": "server_error"})
->>>>>>> a69a12b4
+        raise HTTPException(status_code=500, detail={"message": str(e), "code": "server_error"})
 
 @router.post("/api/v1/triggers")
 async def create_trigger(trigger: Trigger) -> Trigger:
@@ -291,30 +233,19 @@
         # Validate project exists
         project = await db_service.get_project(trigger.project_id)
         if not project:
-<<<<<<< HEAD
-            raise HTTPException(status_code=404, detail="Project not found")
+            raise HTTPException(status_code=404, detail={"message": "Project not found", "code": "not_found"})
         
         # Create the trigger
         return await db_service.create_trigger(trigger)
+    except ValueError as e:
+        if "Supabase is not initialized" in str(e):
+            raise HTTPException(status_code=400, detail={"message": "Database connection not configured. Please set up Supabase URL and API key in settings.", "code": "db_not_configured"})
+        raise HTTPException(status_code=500, detail={"message": str(e), "code": "server_error"})
     except HTTPException:
         raise
     except Exception as e:
         logger.error(f"Error creating trigger: {str(e)}")
-        raise HTTPException(status_code=500, detail=str(e))
-=======
-            raise HTTPException(status_code=404, detail={"message": "Project not found", "code": "not_found"})
-        
-        # Create the trigger
-        return await db_service.create_trigger(trigger)
-    except ValueError as e:
-        if "Supabase is not initialized" in str(e):
-            raise HTTPException(status_code=400, detail={"message": "Database connection not configured. Please set up Supabase URL and API key in settings.", "code": "db_not_configured"})
-        raise HTTPException(status_code=500, detail={"message": str(e), "code": "server_error"})
-    except HTTPException:
-        raise
-    except Exception as e:
-        raise HTTPException(status_code=500, detail={"message": str(e), "code": "server_error"})
->>>>>>> a69a12b4
+        raise HTTPException(status_code=500, detail={"message": str(e), "code": "server_error"})
 
 @router.get("/api/v1/triggers/{trigger_id}")
 async def get_trigger(trigger_id: str) -> Trigger:
@@ -324,15 +255,6 @@
     try:
         trigger = await db_service.get_trigger(trigger_id)
         if not trigger:
-<<<<<<< HEAD
-            raise HTTPException(status_code=404, detail="Trigger not found")
-        return trigger
-    except HTTPException:
-        raise
-    except Exception as e:
-        logger.error(f"Error getting trigger: {str(e)}")
-        raise HTTPException(status_code=500, detail=str(e))
-=======
             raise HTTPException(status_code=404, detail={"message": "Trigger not found", "code": "not_found"})
         return trigger
     except ValueError as e:
@@ -342,8 +264,8 @@
     except HTTPException:
         raise
     except Exception as e:
-        raise HTTPException(status_code=500, detail={"message": str(e), "code": "server_error"})
->>>>>>> a69a12b4
+        logger.error(f"Error getting trigger: {str(e)}")
+        raise HTTPException(status_code=500, detail={"message": str(e), "code": "server_error"})
 
 @router.patch("/api/v1/triggers/{trigger_id}")
 async def update_trigger(trigger_id: str, data: Dict[str, Any]) -> Trigger:
@@ -353,15 +275,6 @@
     try:
         trigger = await db_service.update_trigger(trigger_id, data)
         if not trigger:
-<<<<<<< HEAD
-            raise HTTPException(status_code=404, detail="Trigger not found")
-        return trigger
-    except HTTPException:
-        raise
-    except Exception as e:
-        logger.error(f"Error updating trigger: {str(e)}")
-        raise HTTPException(status_code=500, detail=str(e))
-=======
             raise HTTPException(status_code=404, detail={"message": "Trigger not found", "code": "not_found"})
         return trigger
     except ValueError as e:
@@ -371,8 +284,8 @@
     except HTTPException:
         raise
     except Exception as e:
-        raise HTTPException(status_code=500, detail={"message": str(e), "code": "server_error"})
->>>>>>> a69a12b4
+        logger.error(f"Error updating trigger: {str(e)}")
+        raise HTTPException(status_code=500, detail={"message": str(e), "code": "server_error"})
 
 # Workflows endpoints
 @router.get("/api/v1/workflows")
@@ -383,18 +296,13 @@
     try:
         owner, repo = repository.split("/")
         return await github_service.get_workflows(owner, repo)
-<<<<<<< HEAD
-    except Exception as e:
-        logger.error(f"Error getting workflows: {str(e)}")
-        raise HTTPException(status_code=500, detail=str(e))
-=======
     except ValueError as e:
         if "GitHub token" in str(e):
             raise HTTPException(status_code=400, detail={"message": "GitHub token not configured. Please set up GitHub token in settings.", "code": "github_not_configured"})
         raise HTTPException(status_code=500, detail={"message": str(e), "code": "server_error"})
     except Exception as e:
-        raise HTTPException(status_code=500, detail={"message": str(e), "code": "server_error"})
->>>>>>> a69a12b4
+        logger.error(f"Error getting workflows: {str(e)}")
+        raise HTTPException(status_code=500, detail={"message": str(e), "code": "server_error"})
 
 @router.get("/api/v1/workflow_runs")
 async def get_workflow_runs(repository: str, workflow_id: Optional[str] = None, limit: int = 10) -> List[WorkflowRun]:
@@ -404,18 +312,13 @@
     try:
         owner, repo = repository.split("/")
         return await github_service.get_workflow_runs(owner, repo, workflow_id, limit)
-<<<<<<< HEAD
-    except Exception as e:
-        logger.error(f"Error getting workflow runs: {str(e)}")
-        raise HTTPException(status_code=500, detail=str(e))
-=======
     except ValueError as e:
         if "GitHub token" in str(e):
             raise HTTPException(status_code=400, detail={"message": "GitHub token not configured. Please set up GitHub token in settings.", "code": "github_not_configured"})
         raise HTTPException(status_code=500, detail={"message": str(e), "code": "server_error"})
     except Exception as e:
-        raise HTTPException(status_code=500, detail={"message": str(e), "code": "server_error"})
->>>>>>> a69a12b4
+        logger.error(f"Error getting workflow runs: {str(e)}")
+        raise HTTPException(status_code=500, detail={"message": str(e), "code": "server_error"})
 
 @router.post("/api/v1/workflows/{workflow_id}/dispatch")
 async def trigger_workflow(workflow_id: str, repository: str, ref: Optional[str] = None, inputs: Optional[Dict[str, Any]] = None) -> Dict[str, Any]:
@@ -427,14 +330,6 @@
         success = await github_service.trigger_workflow(owner, repo, workflow_id, ref, inputs)
         
         if not success:
-<<<<<<< HEAD
-            raise HTTPException(status_code=500, detail="Failed to trigger workflow")
-        
-        return {"status": "triggered"}
-    except Exception as e:
-        logger.error(f"Error triggering workflow: {str(e)}")
-        raise HTTPException(status_code=500, detail=str(e))
-=======
             raise HTTPException(status_code=500, detail={"message": "Failed to trigger workflow", "code": "workflow_error"})
         
         return {"status": "triggered"}
@@ -445,8 +340,8 @@
     except HTTPException:
         raise
     except Exception as e:
-        raise HTTPException(status_code=500, detail={"message": str(e), "code": "server_error"})
->>>>>>> a69a12b4
+        logger.error(f"Error triggering workflow: {str(e)}")
+        raise HTTPException(status_code=500, detail={"message": str(e), "code": "server_error"})
 
 # Events endpoints
 @router.get("/api/v1/events")
@@ -456,18 +351,13 @@
     """
     try:
         return await event_service.get_recent_events(repository, limit)
-<<<<<<< HEAD
+    except ValueError as e:
+        if "Supabase is not initialized" in str(e):
+            raise HTTPException(status_code=400, detail={"message": "Database connection not configured. Please set up Supabase URL and API key in settings.", "code": "db_not_configured"})
+        raise HTTPException(status_code=500, detail={"message": str(e), "code": "server_error"})
     except Exception as e:
         logger.error(f"Error getting events: {str(e)}")
-        raise HTTPException(status_code=500, detail=str(e))
-=======
-    except ValueError as e:
-        if "Supabase is not initialized" in str(e):
-            raise HTTPException(status_code=400, detail={"message": "Database connection not configured. Please set up Supabase URL and API key in settings.", "code": "db_not_configured"})
-        raise HTTPException(status_code=500, detail={"message": str(e), "code": "server_error"})
-    except Exception as e:
-        raise HTTPException(status_code=500, detail={"message": str(e), "code": "server_error"})
->>>>>>> a69a12b4
+        raise HTTPException(status_code=500, detail={"message": str(e), "code": "server_error"})
 
 # Execute code endpoint
 @router.post("/api/v1/execute_code")
@@ -479,17 +369,9 @@
         success = await workflow_service.execute_python_code(code, repository, event_data)
         
         if not success:
-<<<<<<< HEAD
-            raise HTTPException(status_code=500, detail="Failed to execute code")
+            raise HTTPException(status_code=500, detail={"message": "Failed to execute code", "code": "execution_error"})
         
         return {"status": "executed"}
     except Exception as e:
         logger.error(f"Error executing code: {str(e)}")
-        raise HTTPException(status_code=500, detail=str(e))
-=======
-            raise HTTPException(status_code=500, detail={"message": "Failed to execute code", "code": "execution_error"})
-        
-        return {"status": "executed"}
-    except Exception as e:
-        raise HTTPException(status_code=500, detail={"message": str(e), "code": "server_error"})
->>>>>>> a69a12b4
+        raise HTTPException(status_code=500, detail={"message": str(e), "code": "server_error"})