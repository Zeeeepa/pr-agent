from starlette_context import context

from pr_agent.config_loader import get_settings
from pr_agent.git_providers.azuredevops_provider import AzureDevopsProvider
from pr_agent.git_providers.bitbucket_provider import BitbucketProvider
from pr_agent.git_providers.bitbucket_server_provider import \
    BitbucketServerProvider
from pr_agent.git_providers.codecommit_provider import CodeCommitProvider
from pr_agent.git_providers.gerrit_provider import GerritProvider
from pr_agent.git_providers.git_provider import GitProvider
from pr_agent.git_providers.gitea_provider import GiteaProvider
from pr_agent.git_providers.github_provider import GithubProvider
from pr_agent.git_providers.gitlab_provider import GitLabProvider
from pr_agent.git_providers.local_git_provider import LocalGitProvider
from pr_agent.git_providers.gitea_provider import GiteaProvider

_GIT_PROVIDERS = {
    'github': GithubProvider,
    'gitlab': GitLabProvider,
    'bitbucket': BitbucketProvider,
    'bitbucket_server': BitbucketServerProvider,
    'azure': AzureDevopsProvider,
    'codecommit': CodeCommitProvider,
    'local': LocalGitProvider,
    'gerrit': GerritProvider,
<<<<<<< HEAD
    'gitea': GiteaProvider
=======
    'gitea': GiteaProvider,
>>>>>>> e0456172
}


def get_git_provider():
    try:
        provider_id = get_settings().config.git_provider
    except AttributeError as e:
        raise ValueError("git_provider is a required attribute in the configuration file") from e
    if provider_id not in _GIT_PROVIDERS:
        raise ValueError(f"Unknown git provider: {provider_id}")
    return _GIT_PROVIDERS[provider_id]


def get_git_provider_with_context(pr_url) -> GitProvider:
    """
    Get a GitProvider instance for the given PR URL. If the GitProvider instance is already in the context, return it.
    """

    is_context_env = None
    try:
        is_context_env = context.get("settings", None)
    except Exception:
        pass  # we are not in a context environment (CLI)

    # check if context["git_provider"]["pr_url"] exists
    if is_context_env and context.get("git_provider", {}).get("pr_url", {}):
        git_provider = context["git_provider"]["pr_url"]
        # possibly check if the git_provider is still valid, or if some reset is needed
        # ...
        return git_provider
    else:
        try:
            provider_id = get_settings().config.git_provider
            if provider_id not in _GIT_PROVIDERS:
                raise ValueError(f"Unknown git provider: {provider_id}")
            git_provider = _GIT_PROVIDERS[provider_id](pr_url)
            if is_context_env:
                context["git_provider"] = {pr_url: git_provider}
            return git_provider
        except Exception as e:
            raise ValueError(f"Failed to get git provider for {pr_url}") from e<|MERGE_RESOLUTION|>--- conflicted
+++ resolved
@@ -23,11 +23,7 @@
     'codecommit': CodeCommitProvider,
     'local': LocalGitProvider,
     'gerrit': GerritProvider,
-<<<<<<< HEAD
-    'gitea': GiteaProvider
-=======
     'gitea': GiteaProvider,
->>>>>>> e0456172
 }
 
 
